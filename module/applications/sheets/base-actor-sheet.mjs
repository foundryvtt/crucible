const {api, sheets} = foundry.applications;

/**
 * A base ActorSheet built on top of ApplicationV2 and the Handlebars rendering backend.
 */
export default class CrucibleBaseActorSheet extends api.HandlebarsApplicationMixin(sheets.ActorSheetV2) {

  /** @inheritDoc */
  static DEFAULT_OPTIONS = {
    classes: ["crucible", "actor", "standard-form", "themed", "theme-dark"],
    tag: "form",
    position: {
      width: 900,
      height: 760
    },
    actions: {
      actionFavorite: CrucibleBaseActorSheet.#onActionFavorite,
      actionEdit: CrucibleBaseActorSheet.#onActionEdit,
      actionUse: CrucibleBaseActorSheet.#onActionUse,
      itemCreate: CrucibleBaseActorSheet.#onItemCreate,
      itemDrop: CrucibleBaseActorSheet.#onItemDrop,
      itemEdit: CrucibleBaseActorSheet.#onItemEdit,
      itemEquip: CrucibleBaseActorSheet.#onItemEquip,
      itemDelete: CrucibleBaseActorSheet.#onItemDelete,
      effectCreate: CrucibleBaseActorSheet.#onEffectCreate,
      effectEdit: CrucibleBaseActorSheet.#onEffectEdit,
      effectDelete: CrucibleBaseActorSheet.#onEffectDelete,
      effectToggle: CrucibleBaseActorSheet.#onEffectToggle,
      expandSection: CrucibleBaseActorSheet.#onExpandSection,
      skillRoll: CrucibleBaseActorSheet.#onSkillRoll,
<<<<<<< HEAD
      togglePip: CrucibleBaseActorSheet.#onTogglePip
=======
      editEngagement: CrucibleBaseActorSheet.#onEditEngagement,
      editSize: CrucibleBaseActorSheet.#onEditSize,
      editStride: CrucibleBaseActorSheet.#onEditStride
>>>>>>> b1bbde2b
    },
    form: {
      submitOnChange: true
    },
    actor: {
      type: undefined, // Defined by subclass
    }
  };

  /** @override */
  static PARTS = {
    main: {
      id: "main",
      template: "systems/crucible/templates/sheets/actor/main.hbs",
      root: true
    },
    sidebar: {
      id: "sidebar",
      template: "systems/crucible/templates/sheets/actor/sidebar.hbs"
    },
    tabs: {
      id: "tabs",
      template: "systems/crucible/templates/sheets/actor/tabs.hbs"
    },
    header: {
      id: "header",
      template: undefined  // Defined during _initializeActorSheetClass
    },
    attributes: {
      id: "attributes",
      template: undefined  // Defined during _initializeActorSheetClass
    },
    actions:{
      id: "actions",
      template: "systems/crucible/templates/sheets/actor/actions.hbs"
    },
    inventory: {
      id: "inventory",
      template: "systems/crucible/templates/sheets/actor/inventory.hbs",
      scrollable: [".inventory-sections"]
    },
    skills: {
      id: "skills",
      template: "systems/crucible/templates/sheets/actor/skills.hbs"
    },
    talents: {
      id: "talents",
      template: "systems/crucible/templates/sheets/actor/talents.hbs"
    },
    spells: {
      id: "spells",
      template: "systems/crucible/templates/sheets/actor/spells.hbs"
    },
    effects:{
      id: "effects",
      template: "systems/crucible/templates/sheets/actor/effects.hbs",
      scrollable: [".effects-sections"]
    },
    biography: {
      id: "biography",
      template: undefined  // Defined during _initializeActorSheetClass
    }
  };

  /**
   * Define the structure of tabs used by this Item Sheet.
   * @type {Record<string, Record<string, ApplicationTab>>}
   */
  static TABS = {
    sheet: [
      {id: "attributes", group: "sheet", label: "ACTOR.TABS.Attributes"},
      {id: "actions", group: "sheet", label: "ACTOR.TABS.Actions"},
      {id: "inventory", group: "sheet", label: "ACTOR.TABS.Inventory"},
      {id: "talents", group: "sheet", label: "ACTOR.TABS.Talents"},
      {id: "skills", group: "sheet", label: "ACTOR.TABS.Skills"},
      {id: "spells", group: "sheet", label: "ACTOR.TABS.Spells"},
      {id: "effects", group: "sheet", label: "ACTOR.TABS.Effects"},
      {id: "biography", group: "sheet", label: "ACTOR.TABS.Biography"}
    ]
  }

  /**
   * The mapping of Item types to equipment sections they belong to.
   * @type {Record<string, string>}
   */
  static #EQUIPMENT_SECTION_TYPES = {
    weapon: "weapon",
    armor: "armor",
    accessory: "accessory",
    consumable: "toolbelt",
    tool: "toolbelt"
  };

  /** @override */
  tabGroups = {
    sheet: "attributes"
  };

  /* -------------------------------------------- */

  /**
   * A method which can be called by subclasses in a static initialization block to refine configuration options at the
   * class level.
   */
  static _initializeActorSheetClass() {
    const actor = this.DEFAULT_OPTIONS.actor;
    this.PARTS = foundry.utils.deepClone(this.PARTS);
    this.PARTS.header.template = `systems/crucible/templates/sheets/actor/${actor.type}-header.hbs`;
    this.PARTS.attributes.template = `systems/crucible/templates/sheets/actor/${actor.type}-attributes.hbs`;
    this.PARTS.biography.template = `systems/crucible/templates/sheets/actor/${actor.type}-biography.hbs`;
    this.TABS = foundry.utils.deepClone(this.TABS);
    this.DEFAULT_OPTIONS.classes = [actor.type];
  }

  /* -------------------------------------------- */
  /*  Sheet Rendering                             */
  /* -------------------------------------------- */

  /** @override */
  async _prepareContext(options) {
    const tabGroups = this.#getTabs();
    const {inventory, talents, iconicSpells} = this.#prepareItems();
    const {sections: actions, favorites: favoriteActions} = this.#prepareActions();
    return {
      abilityScores: this.#prepareAbilities(),
      actions,
      actor: this.document,
      biography: await this.#prepareBiography(),
      canPurchaseTalents: true,
      defenses: this.#prepareDefenses(),
      effects: this.#prepareActiveEffects(),
      favoriteActions,
      featuredEquipment: this.#prepareFeaturedEquipment(),
      fieldDisabled: this.isEditable ? "" : "disabled",
      fields: this.document.system.schema.fields,
      incomplete: {},
      inventory,
      isEditable: this.isEditable,
      languages: this.#prepareLanguageOptions(),
      resistances: this.#prepareResistances(),
      resources: this.#prepareResources(),
      skillCategories: this.#prepareSkills(),
      source: this.document.toObject(),
      spells: this.#prepareSpells(iconicSpells),
      tabGroups,
      tabs: tabGroups.sheet,
      talents
    };
  }

  /* -------------------------------------------- */

  /** @inheritDoc */
  _attachFrameListeners() {
    super._attachFrameListeners();
    this.element.addEventListener("focusin", this.#onFocusIn.bind(this));
  }

  /* -------------------------------------------- */

  /**
   * Configure the tabs used by this sheet.
   * @returns {Record<string, Record<string, ApplicationTab>>}
   */
  #getTabs() {
    const tabs = {};
    for ( const [groupId, config] of Object.entries(this.constructor.TABS) ) {
      const group = {};
      for ( const t of config ) {
        const active = this.tabGroups[t.group] === t.id;
        const icon = `systems/crucible/ui/tabs/${t.id}.webp`;
        group[t.id] = Object.assign({active, cssClass: active ? "active" : "", icon}, t);
      }
      tabs[groupId] = group;
    }
    return tabs;
  }

  /* -------------------------------------------- */

  /**
   * Prepare formatted ability scores for display on the Actor sheet.
   * @return {object[]}
   */
  #prepareAbilities() {
    const a = this.actor.system.abilities;
    const abilities = Object.values(SYSTEM.ABILITIES).map(cfg => {
      const ability = foundry.utils.deepClone(cfg);
      ability.value = a[ability.id].value;
      ability.canIncrease = this.actor.canPurchaseAbility(ability.id, 1);
      ability.canDecrease = this.actor.canPurchaseAbility(ability.id, -1);
      return ability;
    });
    abilities.sort((a, b) => a.sheetOrder - b.sheetOrder);
    return abilities;
  }

  /* -------------------------------------------- */

  /**
   * Prepare enriched biography HTML for the actor.
   * @returns {Promise<{object}>}
   */
  async #prepareBiography() {
    const fields = this.document.system.schema.fields.details.fields.biography.fields;
    const {appearance: appearanceSrc, public: publicSrc, private: privateSrc} = this.document.system.details.biography;
    const context = {relativeTo: this.document, secrets: this.document.isOwner};
    const editorCls = CONFIG.ux.TextEditor;
    return {
      appearanceField: fields.appearance,
      appearanceSrc,
      appearanceHTML: await editorCls.enrichHTML(appearanceSrc, context),
      appearanceClass: appearanceSrc ? "appearance" : "appearance empty",
      publicField: fields.public,
      publicSrc,
      publicHTML: await editorCls.enrichHTML(publicSrc, context),
      publicClass: publicSrc ? "public-biography" : "public-biography empty",
      privateField: fields.private,
      privateSrc,
      privateHTML: await editorCls.enrichHTML(privateSrc, context),
      privateClass: privateSrc ? "private-biography" : "private-biography empty"
    }
  }

  /* -------------------------------------------- */

  /**
   * Prepare and structure data used to render defenses.
   * @returns {Record<string, object>}
   */
  #prepareDefenses() {
    const data = this.document.system.defenses;

    // Physical defenses
    const defenses = {
      physical: {
        value: data.physical.total,
        label: SYSTEM.DEFENSES.physical.label,
        subtitle: this.actor.equipment.armor.name,
        components: {
          armor: {
            value: data.armor.total,
            label: SYSTEM.DEFENSES.armor.label,
            pct: Math.round(data.armor.total * 100 / data.physical.total),
            cssClass: data.armor.total > 0 ? "active" : "inactive",
            separator: "="
          },
          dodge: {
            value: data.dodge.total,
            label: SYSTEM.DEFENSES.dodge.label,
            pct: Math.round(data.dodge.total * 100 / data.physical.total),
            cssClass: data.dodge.total > 0 ? "active" : "inactive",
            separator: "+"
          },
          parry: {
            value: data.parry.total,
            label: SYSTEM.DEFENSES.parry.label,
            pct: Math.round(data.parry.total * 100 / data.physical.total),
            cssClass: data.parry.total > 0 ? "active" : "inactive",
            separator: "+"
          },
          block: {
            value: data.block.total,
            label: SYSTEM.DEFENSES.block.label,
            pct: Math.round(data.block.total * 100 / data.physical.total),
            cssClass: data.block.total > 0 ? "active" : "inactive",
            separator: "+"
          }
        }
      },
    };

    // Non-physical defenses
    for ( const [id, defense] of Object.entries(SYSTEM.DEFENSES) ) {
      if ( defense.type === "physical" ) continue;
      const d = foundry.utils.mergeObject(defense, data[id], {inplace: false});
      d.tooltip = game.i18n.format(d.tooltip, {base: SYSTEM.PASSIVE_BASE});
      d.id = id;
      if ( d.bonus !== 0 ) {
        const sign = d.bonus > 0 ? "+" : "-";
        d.tooltip += ` ${sign} ${Math.abs(d.bonus)}`;
      }
      if ( ["wounds", "madness"].includes(id) ) d.tooltip = `${d.label}<br>${d.tooltip}`;
      defenses[id] = d;
    }
    return defenses;
  }

  /* -------------------------------------------- */

  /**
   * Prepare the items of equipment which are showcased at the top of the sidebar.
   * @returns {{name: string, img: string, tags: string[]}[]}
   */
  #prepareFeaturedEquipment() {
    const featuredEquipment = [];
    const {armor, weapons} = this.actor.equipment;
    const {mainhand: mh, offhand: oh, natural} = weapons;

    // Up to three weapons
    if ( mh ) {
      const mhTags = mh.getTags("short");
      featuredEquipment.push({name: mh.name, type: mh.type, uuid: mh.uuid, img: mh.img, tags: [mhTags.damage, mhTags.range]});
    }
    if ( oh?.id ) {
      const ohTags = oh.getTags("short");
      featuredEquipment.push({name: oh.name, type: oh.type, uuid: oh.uuid, img: oh.img, tags: [ohTags.damage, ohTags.range]});
    }
    if ( natural.length ) {
      for ( let i=0; i<3-featuredEquipment.length; i++ ) {
        const n = natural[i];
        if ( n ) {
          const tags = n.getTags("short");
          featuredEquipment.push({name: n.name, type: n.type, uuid: n.uuid, img: n.img, tags: [tags.damage, tags.range]});
        }
      }
    }

    // Equipped Armor
    if ( armor.id || (this.actor.system.usesEquipment !== false) ) {
      const armorTags = armor.getTags();
      featuredEquipment.push({name: armor.name, type: armor.type, uuid: armor.uuid, img: armor.img, tags: [armorTags.armor, armorTags.dodge]});
    }
    return featuredEquipment;
  }

  /* -------------------------------------------- */

  /**
   * Prepare rendering data for items owned by the Actor.
   */
  #prepareItems() {
    const {accessorySlots, toolbeltSlots} = this.actor.equipment;
    const sections = {
      talents: {
        signature: {label: game.i18n.localize("ACTOR.SECTIONS.SIGNATURE.header"), items: []},
        active: {label: game.i18n.localize("ACTOR.SECTIONS.ACTIVE.header"), items: []},
        passive: {label: game.i18n.localize("ACTOR.SECTIONS.PASSIVE.header"), items: []},
        training: {label: game.i18n.localize("ACTOR.SECTIONS.TRAINING.header"), items: []},
        spell: {label: game.i18n.localize("ACTOR.SECTIONS.SPELL.header"), items: []}
      },
      inventory: {
        weapon: {label: game.i18n.localize("ACTOR.SECTIONS.WEAPON.header"), items: [],
          empty: game.i18n.localize("ACTOR.SECTIONS.WEAPON.empty")},
        armor: {label: game.i18n.localize("ACTOR.SECTIONS.ARMOR.header"), items: [],
          empty: game.i18n.localize("ACTOR.SECTIONS.ARMOR.empty")},
        accessory: {label: game.i18n.localize("ACTOR.SECTIONS.ACCESSORY.header"), items: [],
          counter: accessorySlots, empty: game.i18n.format("ACTOR.SECTIONS.ACCESSORY.empty", {slots: accessorySlots})},
        toolbelt: {label: game.i18n.localize("ACTOR.SECTIONS.TOOLBELT.header"), items: [], counter: toolbeltSlots,
          empty: game.i18n.format("ACTOR.SECTIONS.TOOLBELT.empty", {slots: toolbeltSlots})},
        backpack: {label: game.i18n.localize("ACTOR.SECTIONS.BACKPACK.header"), items: [],
          empty: game.i18n.localize("ACTOR.SECTIONS.BACKPACK.empty")}
      },
      iconicSpells: {label: game.i18n.localize("ACTOR.SECTIONS.ICONIC.header"), items: [],
        empty: game.i18n.localize("ACTOR.SECTIONS.ICONIC.empty")}
    };

    // Iterate over items and organize them
    for ( const i of this.document.items ) {
      const d = {id: i.id, name: i.name, img: i.img, tags: i.getTags(), uuid: i.uuid, actions: [], sort: Infinity};
      let section;
      let category = SYSTEM.ITEM.PHYSICAL_ITEM_TYPES.has(i.type) ? "physical" : i.type;
      switch ( category ) {
        case "base":
          section = sections.inventory.backpack;
          break;
        case "physical":
          const canEquip = SYSTEM.ITEM.EQUIPABLE_ITEM_TYPES.has(i.type);
          this.#preparePhysicalItem(i, d, canEquip);
          section = sections.inventory[d.section];
          break;
        case "talent":
          d.tier = i.system.node?.tier || 0;
          const action = i.actions.at(0);
          const spellComp = i.system.rune || i.system.gesture || i.system.inflection;
          if ( i.system.isSignature ) section = sections.talents.signature;
          if ( action ) {
            const tags = action.getTags();
            d.tags = Object.assign({}, tags.action, tags.activation);
            section ||= sections.talents.active;
          }
          else if ( spellComp ) section ||= sections.talents.spell;
          else if ( i.system.training.type ) section ||= sections.talents.training;
          else section ||= sections.talents.passive;
          break;
        case "spell":
          d.isItem = true;
          section = sections.iconicSpells;
          break;
      }
      if ( section ) section.items.push(d);
    }

    // Remove unused sections
    if ( this.actor.system.usesEquipment === false ) {
      if ( !sections.inventory.accessory.items.length ) delete sections.inventory.accessory;
      if ( !sections.inventory.toolbelt.items.length ) delete sections.inventory.toolbelt;
    }

    // Sort inventory
    for ( const heading of Object.values(sections.inventory) ) {
      if ( heading.counter ) heading.label += ` (${heading.items.length}/${heading.counter})`;
      heading.items.sort((a, b) => (a.sort - b.sort) || a.name.localeCompare(b.name));
    }

    // Sort talents
    for ( const [id, heading] of Object.entries(sections.talents) ) {
      if ( !heading.items.length ) delete sections.talents[id];
      heading.items.sort((a, b) => (a.tier - b.tier) || a.name.localeCompare(b.name));
    }
    return sections;
  }

  /* -------------------------------------------- */

  /**
   * Standard preparation steps for all physical item types.
   * @param {CrucibleItem} item
   * @param {object} config
   * @param {boolean} canEquip
   */
  #preparePhysicalItem(item, config, canEquip) {
    const sortOrder = {weapon: 1, armor: 2, accessory: 3, tool: 4, consumable: 5};
    config.quantity = item.system.quantity;
    config.showStack = item.system.quantity > 1;
    config.sort = sortOrder[item.type] ?? Infinity;
    if ( canEquip ) this.#prepareEquipableItem(item, config);
  }

  /* -------------------------------------------- */

  /**
   * Additional preparation for items that can be equipped.
   * @param {CrucibleItem} item
   * @param {object} config
   */
  #prepareEquipableItem(item, config) {
    config.dropped = item.system.dropped;
    config.equipped = item.system.equipped;
    config.cssClass = item.system.equipped ? "equipped" : "unequipped";
    const typeLabel = game.i18n.localize(CONFIG.Item.typeLabels[item.type]);
    let equipAction;
    if ( item.system.dropped ) {
      config.cssClass += " dropped";
      equipAction = {action: "itemEquip", icon: "fa-solid fa-hand-back-fist", tooltip: game.i18n.format("ITEM.ACTIONS.Recover", {typeLabel})};
    }
    else equipAction = item.system.equipped ?
      {action: "itemEquip", icon: "fa-solid fa-shield-minus", tooltip: game.i18n.format("ITEM.ACTIONS.UnEquip", {typeLabel})} :
      {action: "itemEquip", icon: "fa-solid fa-shield-plus", tooltip: game.i18n.format("ITEM.ACTIONS.Equip", {typeLabel})};
    config.actions.push(equipAction);
    if ( (item.type === "weapon") && !item.system.dropped ) {
      config.actions.unshift({action: "itemDrop", icon: "fa-solid fa-hand-point-down", tooltip: "ITEM.ACTIONS.Drop"});
    }
    config.section = config.equipped ? CrucibleBaseActorSheet.#EQUIPMENT_SECTION_TYPES[item.type] : "backpack";
  }

  /* -------------------------------------------- */

  /**
   * Prepare data for the set of actions that are displayed on the Available Actions portion of the sheet.
   * @returns {{sections: Record<string, {label: string, actions: object[]}>, favorites: object[]}}
   */
  #prepareActions() {
    const sections = {
      attack: {label: game.i18n.localize("ACTOR.SHEET.HEADERS.ActionsAttack"), actions: []},
      spell: {label: game.i18n.localize("ACTOR.SHEET.HEADERS.ActionsSpell"), actions: []},
      reaction: {label: game.i18n.localize("ACTOR.SHEET.HEADERS.ActionsReaction"), actions: []},
      movement: {label: game.i18n.localize("ACTOR.SHEET.HEADERS.ActionsMovement"), actions: []},
      general: {label: game.i18n.localize("ACTOR.SHEET.HEADERS.ActionsGeneral"), actions: []}
    };
    const favorites = [];

    // Iterate over all Actions
    for ( const [actionId, action] of Object.entries(this.actor.actions) ) {
      const a = {
        id: actionId,
        name: action.name,
        img: action.img,
        tags: action.getTags().activation,
        canEdit: !!action.parent,
        favorite: action.isFavorite ? {icon: "fa-solid fa-star", tooltip: "ACTION.ACTIONS.RemoveFavorite"} :
          {icon: "fa-regular fa-star", tooltip: "ACTION.ACTIONS.AddFavorite"}
      }

      // Classify actions
      let section = "general";
      const tagMapping = {
        strike: "attack",
        reaction: "reaction",
        spell: "spell",
        iconicSpell: "spell",
        movement: "movement"
      };
      for ( const [tag, sectionId] of Object.entries(tagMapping) ) {
        if ( action.tags.has(tag) ) {
          section = sectionId;
          break;
        }
      }
      sections[section].actions.push(a);

      // Favorite actions which are able to be currently used
      if ( action.isFavorite && action._displayOnSheet() ) favorites.push(a);
    }

    // Sort each section
    for ( const [k, section] of Object.entries(sections) ) {
      if ( !section.actions.length ) delete sections[k];
      else section.actions.sort((a, b) => a.name.localeCompare(b.name));
    }
    favorites.sort((a, b) => a.name.localeCompare(b.name));
    return {sections, favorites};
  }

  /* -------------------------------------------- */

  /**
   * Format ActiveEffect data required for rendering the sheet
   * @returns {Record<string, {label: string, effects: object[]}>}
   */
  #prepareActiveEffects() {
    const sections = {
      temporary: {label: game.i18n.localize("ACTOR.SHEET.HEADERS.EffectsTemporary"), effects: []},
      persistent: {label: game.i18n.localize("ACTOR.SHEET.HEADERS.EffectsPersistent"), effects: []},
      disabled: {label: game.i18n.localize("ACTOR.SHEET.HEADERS.EffectsDisabled"), effects: []}
    };

    // Categorize and prepare effects
    for ( const effect of this.actor.effects ) {
      const tags = effect.getTags();

      // Add effect to section
      const e = {
        id: effect.id,
        icon: effect.img,
        name: effect.name,
        tags: tags,
        uuid: effect.uuid,
        disabled: effect.disabled ? {icon: "fa-solid fa-toggle-off", tooltip: "ACTIVE_EFFECT.ACTIONS.Enable"}
          : {icon: "fa-solid fa-toggle-on", tooltip: "ACTIVE_EFFECT.ACTIONS.Disable"},
      };
      sections[tags.context.section].effects.push(e);
    }

    // Sort
    for ( const [k, section] of Object.entries(sections) ) {
      if ( !section.effects.length ) delete sections[k];
      else section.effects.sort((a, b) => (a.tags.context.t - b.tags.context.t) || (a.name.localeCompare(b.name)));
    }
    return sections;
  }

  /* -------------------------------------------- */

  /**
   * Format categories of the spells tab.
   * @param {{label: string, items: CrucibleItem[]}} iconicSpells
   * @returns {{
   *  runes: {label: string, known: Set<CrucibleSpellcraftRune>},
   *  inflections: {label: string, known: Set<CrucibleSpellcraftInflection>},
   *  gestures: {label: string, known: Set<CrucibleSpellcraftGesture>}
   * }}
   */
  #prepareSpells(iconicSpells) {
    const {runes, gestures, inflections, iconicSlots} = this.actor.grimoire;
    const spells = {
      runes: {
        label: game.i18n.localize("SPELL.COMPONENTS.RunePl"),
        known: runes.values(),
        emptyLabel: runes.size ? "" : game.i18n.localize("SPELL.COMPONENTS.RuneNone")
      },
      gestures: {
        label: game.i18n.localize("SPELL.COMPONENTS.GesturePl"),
        known: gestures.values(),
        emptyLabel: gestures.size ? "" : game.i18n.localize("SPELL.COMPONENTS.GestureNone")
      },
      inflections: {
        label: game.i18n.localize("SPELL.COMPONENTS.InflectionPl"),
        known: inflections.values(),
        emptyLabel: inflections.size ? "" : game.i18n.localize("SPELL.COMPONENTS.InflectionNone")
      },
      iconicSpells: {
        label: game.i18n.format(iconicSpells.label, {slots: iconicSlots}),
        known: iconicSpells.items,
        emptyLabel: iconicSlots ? "" : game.i18n.localize("ACTOR.SECTIONS.ICONIC.none")
      }
    }

    // Iconic Slot counters
    if ( iconicSlots ) {
      spells.iconicSpells.label += ` (${iconicSpells.items.length}/${iconicSlots})`;
      if ( !iconicSpells.items.length ) {
        spells.iconicSpells.emptyLabel = game.i18n.localize("ACTOR.SECTIONS.ICONIC.empty");
      }
    }
    return spells;
  }

  /* -------------------------------------------- */

  /**
   * Prepare options provided to a multi-select element for which languages the character may know.
   * @returns {FormSelectOption[]}
   */
  #prepareLanguageOptions() {
    const categories = crucible.CONFIG.languageCategories;
    const options = [];
    for ( const [value, {label, category}] of Object.entries(crucible.CONFIG.languages) ) {
      options.push({value, label, group: categories[category]?.label});
    }
    return options;
  }

  /* -------------------------------------------- */

  /**
   * Prepare and format resistance data for rendering.
   * @return {{physical: object[], elemental: object[], spiritual: object[]}}
   */
  #prepareResistances() {
    const resistances = foundry.utils.deepClone(SYSTEM.DAMAGE_CATEGORIES);
    for ( const c of Object.values(resistances) ) c.resistances = [];
    const rs = this.document.system.resistances;
    const barCap = Math.max(this.document.level, 3);
    for ( const [id, d] of Object.entries(SYSTEM.DAMAGE_TYPES) ) {
      const r = Object.assign({}, d, rs[id]);
      if ( r.immune ) r.cssClass = "immunity";
      else if ( r.total === 0 ) r.cssClass = "none";
      else r.cssClass = r.total < 0 ? "vuln" : "res";
      const p = Math.clamp(Math.abs(r.total) / barCap, 0, 1);
      r.barPct = `${p * 50}%`;
      if ( r.immune ) r.total = "∞";
      resistances[d.type].resistances.push(r);
    }
    return resistances;
  }

  /* -------------------------------------------- */

  /**
   * Prepare and format the display of resource attributes on the actor sheet.
   * @returns {Record<string, {id: string, pct: number, color: {bg: string, fill: string}}>}
   */
  #prepareResources() {
    const resources = {};
    const rs = this.document.system.resources;

    // Pools
    for ( const [id, resource] of Object.entries(rs) ) {
      const r = foundry.utils.mergeObject(SYSTEM.RESOURCES[id], resource, {inplace: false});
      r.id = id;
      r.pct = Math.round(r.value * 100 / r.max);
      r.cssPct = `--resource-pct: ${100 - r.pct}%`;
      resources[r.id] = r;
    }

    // Action
    resources.action.pips = [];
    const maxAction = Math.min(resources.action.max, 6);
    for ( let i=1; i<=maxAction; i++ ) {
      const full = resources.action.value >= i;
      const double = (resources.action.value - 6) >= i;
      const cssClass = [full ? "full" : "", double ? "double" : ""].filterJoin(" ");
      resources.action.pips.push({full, double, cssClass});
    }

    // Focus
    resources.focus.pips = [];
    const maxFocus = Math.min(resources.focus.max, 12);
    for ( let i=1; i<=maxFocus; i++ ) {
      const full = resources.focus.value >= i;
      const double = (resources.focus.value - 12) >= i;
      const cssClass = [full ? "full" : "", double ? "double" : ""].filterJoin(" ");
      resources.focus.pips.push({full, double, cssClass});
    }

    // Heroism
    resources.heroism.pips = [];
    const maxHeroism = Math.min(resources.heroism.max, 3);
    for ( let i=1; i<=maxHeroism; i++ ) {
      const full = resources.heroism.value >= i;
      const cssClass = full ? "full" : "";
      resources.heroism.pips.push({full, double: false, cssClass});
    }
    return resources;
  }

  /* -------------------------------------------- */

  /**
   * Organize skills by category in alphabetical order.
   * @return {Record<string, {
   *   label: string,
   *   defaultIcon: string,
   *   color: Color,
   *   abilityAbbrs: [string, string],
   *   pips: [string, string, string, string, string],
   *   css: string,
   *   canIncrease: boolean,
   *   canDecrease: boolean,
   *   rankName: string,
   *   pathName: string,
   *   tooltips: {value: string, passive: string},
   * }>}
   */
  #prepareSkills() {
    const skills = this.document.system.skills;
    const categories = foundry.utils.deepClone(SYSTEM.SKILL.CATEGORIES);
    for ( const skill of Object.values(SYSTEM.SKILLS) ) {
      const s = foundry.utils.mergeObject(skill, skills[skill.id], {inplace: false});
      const category = categories[skill.category];
      const a1 = SYSTEM.ABILITIES[skill.abilities[0]];
      const a2 = SYSTEM.ABILITIES[skill.abilities[1]];

      // Skill data
      s.abilityAbbrs = [a1.abbreviation, a2.abbreviation];
      s.pips = Array.fromRange(4).map((v, i) => i < s.rank ? "trained" : "untrained");

      // Specialization status
      const rank = SYSTEM.TALENT.TRAINING_RANK_VALUES[s.rank];
      s.rankTags = [rank.label];
      s.hexClass = skill.abilities.toSorted().join("-");

      // Tooltips
      s.tooltips = {
        value: game.i18n.format("SKILL.TooltipCheck", {a1: a1.label, a2: a2.label}),
        passive: game.i18n.localize("SKILL.TooltipPassive")
      }

      // Add to category
      category.skills ||= {};
      category.skills[skill.id] = s;
    }
    return categories;
  }

  /* -------------------------------------------- */
  /*  Action Event Handlers                       */
  /* -------------------------------------------- */

  /**
   * Select input text when the element is focused.
   * @param {FocusEvent} event
   */
  #onFocusIn(event) {
    if ( (event.target.tagName === "INPUT") && (event.target.type === "number") ) {
      event.target.type = "text";
      event.target.classList.add("number-input");
      event.target.select();
    }
  }

  /* -------------------------------------------- */

  /** @inheritDoc */
  _onChangeForm(formConfig, event) {

    // Support relative input for number fields
    if ( event.target.name && event.target.classList.contains("number-input") ) {
      if ( ["+", "-"].includes(event.target.value[0]) ) {
        const v0 = foundry.utils.getProperty(this.document, event.target.name);
        const delta = Number(event.target.value);
        event.target.type = "number";
        event.target.valueAsNumber = v0 + delta;
      }
      else if ( event.target.value[0] === "=" ) {
        const value = Number(event.target.value.slice(1));
        event.target.type = "number";
        event.target.valueAsNumber = value;
      }
    }
    super._onChangeForm(formConfig, event);
  }

  /* -------------------------------------------- */

  /**
   * @this {CrucibleBaseActorSheet}
   * @type {ApplicationClickAction}
   */
  static async #onActionEdit(_event, target) {
    const actionId = target.closest(".action").dataset.actionId;
    const action = this.actor.actions[actionId];
    if ( !action.parent ) return;
    await action.sheet.render({force: true});
  }

  /* -------------------------------------------- */

  /**
   * @this {CrucibleBaseActorSheet}
   * @type {ApplicationClickAction}
   */
  static async #onActionFavorite(_event, target) {
    const actionId = target.closest(".action").dataset.actionId;
    const action = this.actor.actions[actionId];
    if ( !action ) return;

    // Restrict favorites to actions which still exist
    const priorFavorites = this.actor.system.favorites;
    const favorites = new Set();
    for ( const action of Object.values(this.actor.actions) ) {
      if ( priorFavorites.has(action.id) ) favorites.add(action.id);
    }

    // Toggle favorite state for this action
    if ( favorites.has(action.id) ) favorites.delete(action.id);
    else favorites.add(action.id);
    await this.actor.update({"system.favorites": favorites});
  }

  /* -------------------------------------------- */

  /**
   * @this {CrucibleBaseActorSheet}
   * @type {ApplicationClickAction}
   */
  static async #onActionUse(_event, target) {
    const actionId = target.closest(".action").dataset.actionId;
    await this.actor.useAction(actionId);
  }

  /* -------------------------------------------- */

  /**
   * @this {CrucibleBaseActorSheet}
   * @type {ApplicationClickAction}
   */
  static async #onItemCreate(_event, _target) {
    const cls = getDocumentClass("Item");
    await cls.createDialog({type: "weapon"}, {parent: this.document, pack: this.document.pack}, {
      types: Array.from(SYSTEM.ITEM.PHYSICAL_ITEM_TYPES)
    });
  }

  /* -------------------------------------------- */

  /**
   * @this {CrucibleBaseActorSheet}
   * @type {ApplicationClickAction}
   */
  static async #onItemDelete(event, target) {
    const item = this.#getEventItem(event, target);
    await item.deleteDialog();
  }

  /* -------------------------------------------- */

  /**
   * @this {CrucibleBaseActorSheet}
   * @type {ApplicationClickAction}
   */
  static async #onItemDrop(event, target) {
    const item = this.#getEventItem(event, target);
    await this.actor.equipItem(item.id, {equipped: false, dropped: true});
  }

  /* -------------------------------------------- */

  /**
   * @this {CrucibleBaseActorSheet}
   * @type {ApplicationClickAction}
   */
  static async #onItemEdit(event, target) {
    const item = this.#getEventItem(event, target);
    await item.sheet.render({force: true});
  }

  /* -------------------------------------------- */

  /**
   * @this {CrucibleBaseActorSheet}
   * @type {ApplicationClickAction}
   */
  static async #onItemEquip(event, target) {
    const item = this.#getEventItem(event, target);
    try {
      await this.actor.equipItem(item, {equipped: !item.system.equipped});
    } catch(err) {
      ui.notifications.warn(err.message);
    }
  }

  /* -------------------------------------------- */

  /**
   * Get the Item document associated with an action event.
   * @param {PointerEvent} _event
   * @param {HTMLElement} target
   * @returns {CrucibleItem}
   */
  #getEventItem(_event, target) {
    const itemId = target.closest(".line-item")?.dataset.itemId;
    return this.actor.items.get(itemId, {strict: true});
  }

  /* -------------------------------------------- */

  /**
   * @this {CrucibleBaseActorSheet}
   * @type {ApplicationClickAction}
   */
  static async #onEffectCreate() {
    const cls = getDocumentClass("ActiveEffect");
    await cls.create({
      name: game.i18n.localize("ACTIVE_EFFECT.ACTIONS.New"),
      img: CONFIG.controlIcons.effects,
      type: "base"
    }, {parent: this.actor, renderSheet: true});
  }

  /* -------------------------------------------- */

  /**
   * @this {CrucibleBaseActorSheet}
   * @type {ApplicationClickAction}
   */
  static async #onEffectDelete(event, target) {
    const effect = this.#getEventEffect(event, target);
    await effect.deleteDialog();
  }

  /* -------------------------------------------- */

  /**
   * @this {CrucibleBaseActorSheet}
   * @type {ApplicationClickAction}
   */
  static async #onEffectEdit(event, target) {
    const effect = this.#getEventEffect(event, target);
    await effect.sheet.render({force: true});
  }

  /* -------------------------------------------- */

  /**
   * @this {CrucibleBaseActorSheet}
   * @type {ApplicationClickAction}
   */
  static async #onEffectToggle(event, target) {
    const effect = this.#getEventEffect(event, target);
    await effect.update({disabled: !effect.disabled});
  }

  /* -------------------------------------------- */

  /**
   * Get the ActiveEffect document associated with an action event.
   * @param {PointerEvent} _event
   * @param {HTMLElement} target
   * @returns {ActiveEffect}
   */
  #getEventEffect(_event, target) {
    const effectId = target.closest(".effect")?.dataset.effectId;
    return this.actor.effects.get(effectId, {strict: true});
  }

  /* -------------------------------------------- */

  /**
   * @this {CrucibleBaseActorSheet}
   * @type {ApplicationClickAction}
   */
  static async #onExpandSection(_event, target) {
    const section = target.closest(".sheet-section");
    const wasExpanded = section.classList.contains("expanded");
    if ( wasExpanded ) {
      for ( const s of section.parentElement.children ) s.classList.remove("expanded", "collapsed");
      return;
    }
    for ( const s of section.parentElement.children ) {
      s.classList.toggle("expanded", s === section);
      s.classList.toggle("collapsed", s !== section);
    }
  }

  /* -------------------------------------------- */

  /**
   * @this {CrucibleBaseActorSheet}
   * @type {ApplicationClickAction}
   */
  static async #onSkillRoll(_event, target) {
    return this.actor.rollSkill(target.closest(".skill").dataset.skill, {dialog: true});
  }

  /* -------------------------------------------- */

  /**
<<<<<<< HEAD
   * @this {CrucibleBaseActorSheet}
   * @param {PointerEvent} _event 
   * @param {HTMLElement} target 
   * @returns {void}
   */
  static #onTogglePip(_event, target) {
    const {resource, index} = target.dataset;
    const isDoubled = target.classList.contains("double");
    let resourceMax = 6;
    if ( resource === "focus" ) resourceMax = 12;
    const offsetValue = Number(index) + 1 + (isDoubled ? resourceMax : 0);
    let resourceValue = this.actor.resources[resource].value;
    if ( resourceValue === offsetValue ) resourceValue--;
    else resourceValue = offsetValue;
    this.actor.update({[`system.resources.${resource}.value`]: resourceValue});
=======
   * Handle click actions to edit engagement bonus.
   * @this {HeroSheet}
   * @type {ApplicationClickAction}
   */
  static async #onEditEngagement() {
    return this.#editMovementBonusDialog({
      baseAttribute: "baseEngagement",
      bonusAttribute: "engagementBonus",
      minValue: 0,
      editLabel: "ACTOR.ACTIONS.EditEngagement",
      baseLabel: "ACTOR.FIELDS.movement.engagement.base"
    });
  };

  /* -------------------------------------------- */

  /**
   * Handle click actions to edit size bonus.
   * @this {HeroSheet}
   * @type {ApplicationClickAction}
   */
  static async #onEditSize() {
    return this.#editMovementBonusDialog({
      baseAttribute: "baseSize",
      bonusAttribute: "sizeBonus",
      minValue: 1,
      editLabel: "ACTOR.ACTIONS.EditSize",
      baseLabel: "ACTOR.FIELDS.movement.size.base"
    });
  };

  /* -------------------------------------------- */

  /**
   * Handle click actions to edit stride bonus.
   * @this {HeroSheet}
   * @type {ApplicationClickAction}
   */
  static async #onEditStride() {
    return this.#editMovementBonusDialog({
      baseAttribute: "baseStride",
      bonusAttribute: "strideBonus",
      minValue: 0,
      editLabel: "ACTOR.ACTIONS.EditStride",
      baseLabel: "ACTOR.FIELDS.movement.stride.base"
    });
  };

  /* -------------------------------------------- */

  /**
   * A common helper method that handles editing a movement bonus via an input dialog.
   * @param {object} options
   * @param {string} [options.baseAttribute]
   * @param {string} [options.bonusAttribute]
   * @param {number} [options.minValue]
   * @param {string} [options.editLabel]
   * @param {string} [options.baseLabel]
   * @returns {Promise<void>}
   */
  async #editMovementBonusDialog({baseAttribute, bonusAttribute, minValue, editLabel, baseLabel}={}) {
    const bonusField = this.actor.system.schema.getField(`movement.${bonusAttribute}`);
    if ( !bonusField ) throw new Error(`Actor ${this.actor.name} does not have a movement.${bonusAttribute} field`);
    const baseValue = this.actor.system.movement[baseAttribute];
    const bonusValue = this.actor.system._source.movement[bonusAttribute];
    const minBonus = minValue - baseValue;

    // Structure form content
    const baseGroup = bonusField.toFormGroup({label: game.i18n.localize(baseLabel), classes: ["slim"]},
      {name: "", value: baseValue, disabled: true});
    const bonusGroup = bonusField.toFormGroup({classes: ["slim"]}, {value: bonusValue, min: minBonus, step: 1});
    bonusGroup.querySelector("input").toggleAttribute("autofocus", true);
    const content = document.createElement("div");
    content.append(baseGroup, bonusGroup);

    // Process user-input dialog
    const title = `${game.i18n.localize(editLabel)}: ${this.actor.name}`;
    const formData = await foundry.applications.api.DialogV2.input({window: {title}, content});
    if (formData) await this.actor.update(formData);
>>>>>>> b1bbde2b
  }

  /* -------------------------------------------- */
  /*  Drag and Drop                               */
  /* -------------------------------------------- */

  /** @inheritDoc */
  async _onDragStart(event) {
    super._onDragStart(event);
    const li = event.currentTarget;
    let dragData;

    // Action
    if ( li.classList.contains("action-drag") ) {
      const actionId = li.closest(".action").dataset.actionId;
      const action = this.actor.actions[actionId];
      if ( !action ) return;
      dragData = {
        type: "crucible.action",
        macroData: {
          type: "script",
          scope: "actor",
          name: action.name,
          img: action.img,
          command: `game.system.api.documents.CrucibleActor.macroAction(actor, "${actionId}");`
        }
      };
    }

    // Set data transfer
    if ( dragData ) event.dataTransfer.setData("text/plain", JSON.stringify(dragData));
  }

  /* -------------------------------------------- */

  /** @override */
  async _onDropItem(event, item) {
    if ( !this.actor.isOwner ) return;
    const section = event.target.closest("[data-inventory-section]")?.dataset.inventorySection;
    const targetSection = CrucibleBaseActorSheet.#EQUIPMENT_SECTION_TYPES[item.type];

    // Moving already owned items
    if ( this.actor.uuid === item.parent?.uuid ) {
      switch ( section ) {
        case "backpack":
          if ( item.system.equipped ) {
            try {
              await this.actor.equipItem(item, {equipped: false});
            } catch(err) {
              ui.notifications.warn(err.message);
            }
          }
          else await this._onSortItem(event, item);
          break;
        default:
          if ( section === targetSection ) {
            try {
              await this.actor.equipItem(item, {equipped: true});
            } catch(err) {
              ui.notifications.warn(err.message);
            }
          }
          break;
      }
      return;
    }

    // Expand the stack of an existing stackable item
    const isPhysical = item.system instanceof crucible.api.models.CruciblePhysicalItem;
    if ( isPhysical && item.system.properties.has("stackable") ) {
      const existingItem = this.actor.itemTypes[item.type].find(i => (i.system.identifier === item.system.identifier)
        && i.system.properties.has("stackable"));
      if ( existingItem ) {
        await existingItem.update({ "system.quantity": existingItem.system.quantity + item.system.quantity});
        return;
      }
    }

    // Create a new item
    item = item.clone({system: {equipped: false}}, {keepId: !isPhysical});
    if ( section === targetSection ) {
      try {
        const equipResult = this.actor.canEquipItem(item);
        item.updateSource({system: equipResult});
      } catch(err) {
        return ui.notifications.warn(err.message);
      }
    }
    const itemData = this.actor._cleanItemData(item);
    await Item.implementation.create(itemData, {parent: this.actor, keepId: !isPhysical});
  }
}<|MERGE_RESOLUTION|>--- conflicted
+++ resolved
@@ -28,13 +28,10 @@
       effectToggle: CrucibleBaseActorSheet.#onEffectToggle,
       expandSection: CrucibleBaseActorSheet.#onExpandSection,
       skillRoll: CrucibleBaseActorSheet.#onSkillRoll,
-<<<<<<< HEAD
-      togglePip: CrucibleBaseActorSheet.#onTogglePip
-=======
+      togglePip: CrucibleBaseActorSheet.#onTogglePip,
       editEngagement: CrucibleBaseActorSheet.#onEditEngagement,
       editSize: CrucibleBaseActorSheet.#onEditSize,
       editStride: CrucibleBaseActorSheet.#onEditStride
->>>>>>> b1bbde2b
     },
     form: {
       submitOnChange: true
@@ -1024,7 +1021,6 @@
   /* -------------------------------------------- */
 
   /**
-<<<<<<< HEAD
    * @this {CrucibleBaseActorSheet}
    * @param {PointerEvent} _event 
    * @param {HTMLElement} target 
@@ -1040,7 +1036,11 @@
     if ( resourceValue === offsetValue ) resourceValue--;
     else resourceValue = offsetValue;
     this.actor.update({[`system.resources.${resource}.value`]: resourceValue});
-=======
+  }
+
+  /* -------------------------------------------- */
+
+  /**
    * Handle click actions to edit engagement bonus.
    * @this {HeroSheet}
    * @type {ApplicationClickAction}
@@ -1120,7 +1120,6 @@
     const title = `${game.i18n.localize(editLabel)}: ${this.actor.name}`;
     const formData = await foundry.applications.api.DialogV2.input({window: {title}, content});
     if (formData) await this.actor.update(formData);
->>>>>>> b1bbde2b
   }
 
   /* -------------------------------------------- */
